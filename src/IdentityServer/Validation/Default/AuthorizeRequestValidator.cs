--- conflicted
+++ resolved
@@ -631,15 +631,8 @@
             }
             else
             {
-<<<<<<< HEAD
-                // TODO: change to error in a major release?
-                // https://github.com/DuendeSoftware/IdentityServer/issues/845#issuecomment-1405377531
-                // https://openid.net/specs/openid-connect-prompt-create-1_0.html#name-authorization-request
-                _logger.LogDebug("Unsupported processed_prompt mode - ignored: " + prompt);
-=======
-                LogError("Unsupported prompt mode.", request);
+                LogError("Unsupported processed_prompt mode.", request);
                 return Invalid(request, description: "Invalid prompt");
->>>>>>> 678cd01d
             }
         }
 
