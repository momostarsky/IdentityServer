--- conflicted
+++ resolved
@@ -39,15 +39,11 @@
     /// <inheritdoc/>
     public void Configure(string? name, TAuthenticationOptions options)
     {
-<<<<<<< HEAD
-        if (_httpContextAccessor.HttpContext == null) return;
-=======
         if (_httpContextAccessor.HttpContext == null)
         {
             _logger.LogDebug("Failed to configure the dynamic authentication scheme \"{scheme}\" because there is no current HTTP request.", name);
             return;
         }
->>>>>>> 3c108116
 
         // we have to resolve these here due to DI lifetime issues
         var providerOptions = _httpContextAccessor.HttpContext.RequestServices.GetRequiredService<DynamicProviderOptions>();
