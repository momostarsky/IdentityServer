--- conflicted
+++ resolved
@@ -2,11 +2,7 @@
 // See LICENSE in the project root for license information.
 
 
-<<<<<<< HEAD
-namespace Duende.IdentityServer.Configuration.DependencyInjection.Options;
-=======
 namespace Duende.IdentityServer.Configuration;
->>>>>>> 983af936
 
 /// <summary>
 /// The Pushed Authorization Options.
