<Project>
    <PropertyGroup Condition=" '$(TargetFramework)' == 'net8.0'">
        <FrameworkVersion>8.0.3</FrameworkVersion>
        <ExtensionsVersion>8.0.0</ExtensionsVersion>
        <EntityFrameworkVersion>8.0.0</EntityFrameworkVersion>
        <WilsonVersion>7.1.2</WilsonVersion>
    </PropertyGroup>

    <ItemGroup>
        <!--our stuff -->
        <PackageReference Update="IdentityModel" Version="6.2.0"/>
        <PackageReference Update="Duende.AccessTokenManagement" Version="2.1.0"/>
        <PackageReference Update="Duende.AccessTokenManagement.OpenIdConnect" Version="2.1.0"/>

        <!--build related-->
        <PackageReference Include="MinVer" Version="4.3.0" PrivateAssets="All"/>
        <PackageReference Update="SimpleExec" Version="11.0.0"/>
        <PackageReference Update="Bullseye" Version="4.2.1"/>

        <!--tests -->
        <PackageReference Update="FluentAssertions" Version="6.5.1"/>
        <PackageReference Update="FluentAssertions.Web" Version="1.2.5"/>
        <PackageReference Update="Microsoft.NET.Test.Sdk" Version="17.8.0"/>
        <PackageReference Update="xunit" Version="2.6.2"/>
        <PackageReference Update="xunit.runner.visualstudio" Version="2.5.4" PrivateAssets="All"/>

        <!-- testing -->
        <PackageReference Update="Microsoft.AspNetCore.Authentication.JwtBearer" Version="$(FrameworkVersion)" />
        <PackageReference Update="CsQuery.NETStandard" Version="1.3.6.1" />
        <PackageReference Update="Microsoft.NET.Test.Sdk" Version="17.8.0" />


        <!--microsoft extensions -->
        <PackageReference Update="Microsoft.Extensions.Caching.Memory" Version="$(ExtensionsVersion)"/>
        <PackageReference Update="Microsoft.Extensions.Http" Version="$(ExtensionsVersion)"/>
        <PackageReference Update="Microsoft.Extensions.Http.Polly" Version="$(ExtensionsVersion)"/>
        <PackageReference Update="Microsoft.Extensions.Logging" Version="$(ExtensionsVersion)"/>
        <PackageReference Update="Microsoft.Extensions.Logging.Console" Version="$(ExtensionsVersion)"/>
        <PackageReference Update="Microsoft.Extensions.Options.ConfigurationExtensions" Version="$(ExtensionsVersion)"/>

        <!--misc -->
        <PackageReference Update="Microsoft.IdentityModel.JsonWebTokens" Version="$(WilsonVersion)"/>
        <PackageReference Update="Microsoft.IdentityModel.Protocols.OpenIdConnect" Version="$(WilsonVersion)"/>
        <PackageReference Update="System.IdentityModel.Tokens.Jwt" Version="$(WilsonVersion)"/>
        <PackageReference Update="Serilog.AspNetCore" Version="8.0.0"/>

        <!--microsoft asp.net core -->
        <PackageReference Update="Microsoft.AspNetCore.DataProtection.Abstractions" Version="$(FrameworkVersion)"/>
        <PackageReference Update="Microsoft.AspNetCore.Authentication.OpenIdConnect" Version="$(FrameworkVersion)"/>
        <PackageReference Update="Microsoft.AspNetCore.TestHost" Version="$(FrameworkVersion)"/>
        <PackageReference Update="Microsoft.AspNetCore.Identity" Version="$(FrameworkVersion)"/>
        <PackageReference Update="Microsoft.AspNetCore.Identity.EntityFrameworkCore" Version="$(FrameworkVersion)"/>
        <PackageReference Update="Microsoft.AspNetCore.Authentication.Certificate" Version="$(FrameworkVersion)"/>
        <PackageReference Update="Microsoft.AspNetCore.Mvc.Razor.RuntimeCompilation" Version="$(FrameworkVersion)"/>

        <!--microsoft entity framework -->
        <PackageReference Update="Microsoft.EntityFrameworkCore.Relational" Version="$(EntityFrameworkVersion)"/>
        <PackageReference Update="Microsoft.EntityFrameworkCore.Sqlite" Version="$(EntityFrameworkVersion)"/>
        <PackageReference Update="Microsoft.EntityFrameworkCore.InMemory" Version="$(EntityFrameworkVersion)"/>
        <PackageReference Update="Microsoft.EntityFrameworkCore.SqlServer" Version="$(EntityFrameworkVersion)"/>
        <PackageReference Update="Microsoft.EntityFrameworkCore.Design" Version="$(EntityFrameworkVersion)" PrivateAssets="All"/>

        <!-- open telemetry -->
        <PackageReference Update="OpenTelemetry" Version="1.8.1" />
        <PackageReference Update="OpenTelemetry.Exporter.Console" Version="1.8.1" />
        <PackageReference Update="OpenTelemetry.Exporter.OpenTelemetryProtocol" Version="1.8.1" />
<<<<<<< HEAD
        <PackageReference Update="OpenTelemetry.Exporter.Prometheus.AspNetCore" Version="1.8.0-rc.1" />
=======
        <PackageReference Update="OpenTelemetry.Exporter.Prometheus.AspNetCore" Version="1.9.0-alpha.1" />
>>>>>>> 11906052
        <PackageReference Update="OpenTelemetry.Extensions.Hosting" Version="1.8.1" />
        <PackageReference Update="OpenTelemetry.Instrumentation.AspNetCore" Version="1.8.1" />
        <PackageReference Update="OpenTelemetry.Instrumentation.Http" Version="1.8.1" />
        <PackageReference Update="OpenTelemetry.Instrumentation.SqlClient" Version="1.8.0-beta.1" />

    </ItemGroup>

    <Target Name="SetAssemblyVersion" AfterTargets="MinVer">
        <PropertyGroup>
            <AssemblyVersion>$(MinVerMajor).$(MinVerMinor).$(MinVerPatch).0</AssemblyVersion>
        </PropertyGroup>
    </Target>
</Project><|MERGE_RESOLUTION|>--- conflicted
+++ resolved
@@ -64,11 +64,7 @@
         <PackageReference Update="OpenTelemetry" Version="1.8.1" />
         <PackageReference Update="OpenTelemetry.Exporter.Console" Version="1.8.1" />
         <PackageReference Update="OpenTelemetry.Exporter.OpenTelemetryProtocol" Version="1.8.1" />
-<<<<<<< HEAD
-        <PackageReference Update="OpenTelemetry.Exporter.Prometheus.AspNetCore" Version="1.8.0-rc.1" />
-=======
         <PackageReference Update="OpenTelemetry.Exporter.Prometheus.AspNetCore" Version="1.9.0-alpha.1" />
->>>>>>> 11906052
         <PackageReference Update="OpenTelemetry.Extensions.Hosting" Version="1.8.1" />
         <PackageReference Update="OpenTelemetry.Instrumentation.AspNetCore" Version="1.8.1" />
         <PackageReference Update="OpenTelemetry.Instrumentation.Http" Version="1.8.1" />
